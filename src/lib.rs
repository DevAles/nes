--- conflicted
+++ resolved
@@ -23,35 +23,6 @@
     }
 
     #[test]
-<<<<<<< HEAD
-=======
-    fn test_sta_0x85_and_lda() {
-        let mut cpu = CPU::new();
-        cpu.load_and_run(vec![0xa5, 0xc0, 0x85, 0x00]);
-
-        assert_eq!(cpu.memory.array[0x8001], 0xc0);
-    }
-
-    #[test]
-    fn test_0xe9_sbc_without_overflow() {
-        let mut cpu = CPU::new();
-        cpu.load_and_run(vec![0xa9, 0x01, 0xe9, 0x01]);
-
-        assert_eq!(cpu.register_a, 0x00);
-        assert!(cpu.register_sr & 0b0000_0001 == 0b1);
-    }
-
-    #[test]
-    fn test_0xe9_sbc_overflow() {
-        let mut cpu = CPU::new();
-        cpu.load_and_run(vec![0xa9, 0x01, 0xe9, 0x02]);
-
-        assert_eq!(cpu.register_a, 0xFF);
-        assert_eq!(cpu.register_sr & 0b0000_0001, 0b0);
-    }
-
-    #[test]
->>>>>>> b54f01e7
     fn test_0x90_bcc_branch_if_carry_clear() {
         let mut cpu = CPU::new();
         cpu.load_and_run(vec![0xa9, 0x10, 0x90, 0x00]);
@@ -392,7 +363,7 @@
         let mut cpu = CPU::new();
         cpu.load_and_run(vec![0xa5, 0xc0, 0x85, 0x00]);
 
-        assert_eq!(cpu.memmory.array[0x8001], 0xc0);
+        assert_eq!(cpu.memory.array[0x8001], 0xc0);
     }
 
     #[test]
@@ -400,7 +371,7 @@
         let mut cpu = CPU::new();
         cpu.load_and_run(vec![0xa6, 0xc0, 0x84, 0x00]);
 
-        assert_eq!(cpu.memmory.array[0x8001], 0xc0);
+        assert_eq!(cpu.memory.array[0x8001], 0xc0);
     }
 
     #[test]
@@ -408,6 +379,6 @@
         let mut cpu = CPU::new();
         cpu.load_and_run(vec![0xa4, 0xc0, 0x86, 0x00]);
 
-        assert_eq!(cpu.memmory.array[0x8001], 0xc0);
+        assert_eq!(cpu.memory.array[0x8001], 0xc0);
     }
 }