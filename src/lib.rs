pub mod assembly;
pub mod cpu;
<<<<<<< HEAD
pub mod opcodes;
=======
pub mod opcodes;
pub mod assembly;
pub mod bus;
pub mod ram;
>>>>>>> 9e8df008
<|MERGE_RESOLUTION|>--- conflicted
+++ resolved
@@ -1,10 +1,5 @@
 pub mod assembly;
 pub mod cpu;
-<<<<<<< HEAD
 pub mod opcodes;
-=======
-pub mod opcodes;
-pub mod assembly;
 pub mod bus;
-pub mod ram;
->>>>>>> 9e8df008
+pub mod ram;