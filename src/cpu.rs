<<<<<<< HEAD
use crate::{assembly::Assembler, opcodes::OpCode};
=======
use crate::{opcodes::OpCode, assembly::Assembler, bus::BUS};
>>>>>>> 9e8df008
use bitflags::bitflags;

bitflags! {
    /// # Status Register (P) http://wiki.nesdev.com/w/address.php/Status_flags
    ///
    ///  7 6 5 4 3 2 1 0
    ///  N V _ B D I Z C
    ///  | |   | | | | +--- Carry Flag
    ///  | |   | | | +----- Zero Flag
    ///  | |   | | +------- Interrupt Disable
    ///  | |   | +--------- Decimal Mode (not used on NES)
    ///  | |   +----------- Break Command
    ///  | +--------------- Overflow Flag
    ///  +----------------- Negative Flag
    ///
    pub struct CpuFlags: u8 {
        const CARRY             = 0b0000_0001;
        const ZERO              = 0b0000_0010;
        const INTERRUPT_DISABLE = 0b0000_0100;
        const DECIMAL_MODE      = 0b0000_1000;
        const BREAK             = 0b0001_0000;
        const UNUSED            = 0b0010_0000;
        const OVERFLOW          = 0b0100_0000;
        const NEGATIVE          = 0b1000_0000;
    }
}

const STACK: u16 = 0x0100;
const STACK_RESET: u8 = 0xfd;

#[derive(Debug)]
pub enum AddressingMode {
    Immediate,
    ZeroPage,
    ZeroPageX,
    ZeroPageY,
    Absolute,
    AbsoluteX,
    AbsoluteY,
    IndirectX,
    IndirectY,
    NoneAddressing,
}

<<<<<<< HEAD
pub struct Memory {
    pub content: [u8; 0xFFFF],
}

impl Memory {
    pub fn new() -> Self {
        Self {
            content: [0; 0xFFFF],
        }
    }

    pub fn read(&self, address: u16) -> u8 {
        self.content[address as usize]
    }

    pub fn write(&mut self, address: u16, value: u8) {
        self.content[address as usize] = value;
    }

    pub fn read_u16(&self, index: u16) -> u16 {
        let low = self.read(index) as u16;
        let high = self.read(index + 1) as u16;

        (high << 8) | (low as u16)
    }

    pub fn write_u16(&mut self, index: u16, value: u16) {
        let high = (value >> 8) as u8;
        let low = (value & 0xff) as u8;

        self.write(index, low);
        self.write(index + 1, high);
    }
}

=======
>>>>>>> 9e8df008
pub struct CPU {
    pub register_a: u8,
    pub register_x: u8,
    pub register_y: u8,
    pub register_p: CpuFlags,
    pub register_pc: u16,
    pub register_sp: u8,
<<<<<<< HEAD
    pub memory: Memory,
=======
    bus: BUS
>>>>>>> 9e8df008
}

impl CPU {
    pub fn new(bus: BUS) -> Self {
        CPU {
            register_a: 0,
            register_x: 0,
            register_y: 0,
            register_sp: STACK_RESET,
            register_pc: 0,
            register_p: CpuFlags::from_bits_truncate(0b0010_0100),
            bus
        }
    }

    pub fn memory_read(&self, address: u16) -> u8 {
        self.bus.memory_read(address)
    }

    pub fn memory_write(&mut self, address: u16, value: u8) {
        self.bus.memory_write(address, value);
    }

    pub fn memory_read_u16(&self, address: u16) -> u16 {
        self.bus.memory_read_u16(address)
    }

    pub fn memory_write_u16(&mut self, address: u16, value: u16) {
        self.bus.memory_write_u16(address, value)
    }

    pub fn set_register_a(&mut self, value: u8) {
        self.register_a = value;
        self.update_zero_and_negative_flags(self.register_a);
    }

    pub fn update_zero_and_negative_flags(&mut self, result: u8) {
        if result == 0 {
            self.register_p.insert(CpuFlags::ZERO);
        } else {
            self.register_p.remove(CpuFlags::ZERO);
        }

        if result >> 7 == 1 {
            self.register_p.insert(CpuFlags::NEGATIVE);
        } else {
            self.register_p.remove(CpuFlags::NEGATIVE);
        }
    }

    pub fn update_negative_flags(&mut self, result: u8) {
        if result >> 7 == 1 {
            self.register_p.insert(CpuFlags::NEGATIVE)
        } else {
            self.register_p.remove(CpuFlags::NEGATIVE)
        }
    }

    pub fn load_and_run(&mut self, program: Vec<u8>) {
        self.load(program);
        self.reset();
        self.run()
    }

    pub fn load(&mut self, program: Vec<u8>) {
        for i in 0..(program.len() as u16) {
            self.memory_write(0x0600 + i, program[i as usize]);
        }

        self.memory_write_u16(0xFFFC, 0x0600);
    }

    pub fn reset(&mut self) {
        self.register_a = 0;
        self.register_x = 0;
        self.register_y = 0;
        self.register_sp = STACK_RESET;
        self.register_p = CpuFlags::from_bits_truncate(0b0010_0100);

        self.register_pc = self.memory_read_u16(0xFFFC);
    }

    pub fn set_carry_flag(&mut self) {
        self.register_p.insert(CpuFlags::CARRY)
    }

    pub fn clear_carry_flag(&mut self) {
        self.register_p.remove(CpuFlags::CARRY)
    }

    /// note: ignoring decimal mode
    /// http://www.righto.com/2012/12/the-6502-overflow-flag-explained.html
    pub fn add_to_register_a(&mut self, value: u8) {
        let sum = self.register_a as u16
            + value as u16
            + (if self.register_p.contains(CpuFlags::CARRY) {
                1
            } else {
                0
            }) as u16;

        let carry = sum > 0xff;

        if carry {
            self.register_p.insert(CpuFlags::CARRY);
        } else {
            self.register_p.remove(CpuFlags::CARRY);
        }

        let result = sum as u8;

        if (value ^ result) & (result ^ self.register_a) & 0x80 != 0 {
            self.register_p.insert(CpuFlags::OVERFLOW);
        } else {
            self.register_p.remove(CpuFlags::OVERFLOW)
        }

        self.set_register_a(result);
    }

    pub fn stack_pop(&mut self) -> u8 {
        self.register_sp = self.register_sp.wrapping_add(1);
        self.memory_read((STACK as u16) + self.register_sp as u16)
    }

    pub fn stack_push(&mut self, value: u8) {
<<<<<<< HEAD
        self.memory
            .write((STACK as u16) + self.register_sp as u16, value);
=======
        self.memory_write((STACK as u16) + self.register_sp as u16, value);
>>>>>>> 9e8df008
        self.register_sp = self.register_sp.wrapping_sub(1)
    }

    pub fn stack_push_u16(&mut self, value: u16) {
        let high = (value >> 8) as u8;
        let low = (value & 0xff) as u8;
        self.stack_push(high);
        self.stack_push(low);
    }

    pub fn stack_pop_u16(&mut self) -> u16 {
        let low = self.stack_pop() as u16;
        let high = self.stack_pop() as u16;

        high << 8 | low
    }

    pub fn compare(&mut self, mode: &AddressingMode, compare_with: u8) {
        let address = self.get_operand_address(mode);
        let value = self.memory_read(address);
        if value <= compare_with {
            self.register_p.insert(CpuFlags::CARRY);
        } else {
            self.register_p.remove(CpuFlags::CARRY);
        }

        self.update_zero_and_negative_flags(compare_with.wrapping_sub(value));
    }

    pub fn branch(&mut self, condition: bool) {
        if condition {
<<<<<<< HEAD
            let jump: i8 = self.memory.read(self.register_pc) as i8;
            let jump_addr = self.register_pc.wrapping_add(1).wrapping_add(jump as u16);
=======
            let jump: i8 = self.memory_read(self.register_pc) as i8;
            let jump_addr = self
                .register_pc
                .wrapping_add(1)
                .wrapping_add(jump as u16);
>>>>>>> 9e8df008

            self.register_pc = jump_addr;
        }
    }

    pub fn update_pc(&mut self, opcode: &&OpCode, pc_state: u16) {
        if pc_state == self.register_pc {
            self.register_pc += (opcode.len - 1) as u16;
        }
    }

    pub fn run(&mut self) {
        self.run_with_callback(|_| {});
    }

    pub fn run_with_callback<F>(&mut self, mut callback: F)
    where
        F: FnMut(&mut CPU),
    {
        let assembler = Assembler::new();

        loop {
            let code = self.memory_read(self.register_pc);
            self.register_pc += 1;

            let program_ended = assembler.interpret(self, code);

            if program_ended {
                break;
            } else {
                callback(self)
            }
        }
    }

    pub fn get_operand_address(&self, mode: &AddressingMode) -> u16 {
        match mode {
            AddressingMode::Immediate => self.register_pc,

            AddressingMode::ZeroPage => self.memory_read(self.register_pc) as u16,

            AddressingMode::Absolute => self.memory_read_u16(self.register_pc),

            AddressingMode::ZeroPageX => {
<<<<<<< HEAD
                let index = self.memory.read(self.register_pc);

                index.wrapping_add(self.register_x) as u16
            }
            AddressingMode::ZeroPageY => {
                let index = self.memory.read(self.register_pc);

                index.wrapping_add(self.register_y) as u16
            }

            AddressingMode::AbsoluteX => {
                let base = self.memory.read_u16(self.register_pc);

                base.wrapping_add(self.register_x as u16)
            }
            AddressingMode::AbsoluteY => {
                let base = self.memory.read_u16(self.register_pc);

                base.wrapping_add(self.register_y as u16)
=======
                let address = self.memory_read(self.register_pc);
                let address = address.wrapping_add(self.register_x) as u16;
                address
            }
            AddressingMode::ZeroPageY => {
                let address = self.memory_read(self.register_pc);
                let address = address.wrapping_add(self.register_y) as u16;
                address
            }

            AddressingMode::AbsoluteX => {
                let base = self.memory_read_u16(self.register_pc);
                let address = base.wrapping_add(self.register_x as u16);
                address
            }
            AddressingMode::AbsoluteY => {
                let base = self.memory_read_u16(self.register_pc);
                let address = base.wrapping_add(self.register_y as u16);
                address
>>>>>>> 9e8df008
            }

            AddressingMode::IndirectX => {
                let base = self.memory_read(self.register_pc);

                let ptr: u8 = (base as u8).wrapping_add(self.register_x);
                let low = self.memory_read(ptr as u16);
                let high = self.memory_read(ptr.wrapping_add(1) as u16);
                (high as u16) << 8 | (low as u16)
            }
            AddressingMode::IndirectY => {
                let base = self.memory_read(self.register_pc);

                let low = self.memory_read(base as u16);
                let high = self.memory_read((base as u8).wrapping_add(1) as u16);
                let deref_base = (high as u16) << 8 | (low as u16);

                deref_base.wrapping_add(self.register_y as u16)
            }

            AddressingMode::NoneAddressing => {
                panic!("mode {:?} is not supported", mode);
            }
        }
    }

    pub fn adc(&mut self, mode: &AddressingMode) {
        let address = self.get_operand_address(mode);
        let value = self.memory_read(address);
        self.add_to_register_a(value);
    }

    pub fn and(&mut self, mode: &AddressingMode) {
        let address = self.get_operand_address(mode);
        let value = self.memory_read(address);
        self.set_register_a(value & self.register_a);
    }

    pub fn asl_accumulator(&mut self) {
        let mut value = self.register_a;
        if value >> 7 == 1 {
            self.set_carry_flag();
        } else {
            self.clear_carry_flag();
        }
        value <<= 1;
        self.set_register_a(value)
    }

    pub fn asl(&mut self, mode: &AddressingMode) -> u8 {
        let address = self.get_operand_address(mode);
        let mut value = self.memory_read(address);
        if value >> 7 == 1 {
            self.set_carry_flag();
        } else {
            self.clear_carry_flag();
        }
<<<<<<< HEAD
        value <<= 1;
        self.memory.write(address, value);
=======
        value = value << 1;
        self.memory_write(address, value);
>>>>>>> 9e8df008
        self.update_zero_and_negative_flags(value);
        value
    }

    pub fn bcc(&mut self) {
        self.branch(!self.register_p.contains(CpuFlags::CARRY));
    }

    pub fn bcs(&mut self) {
        self.branch(self.register_p.contains(CpuFlags::CARRY));
    }

    pub fn beq(&mut self) {
        self.branch(self.register_p.contains(CpuFlags::ZERO));
    }

    pub fn bit(&mut self, mode: &AddressingMode) {
        let address = self.get_operand_address(mode);
        let value = self.memory_read(address);
        let and = self.register_a & value;
        if and == 0 {
            self.register_p.insert(CpuFlags::ZERO);
        } else {
            self.register_p.remove(CpuFlags::ZERO);
        }

        self.register_p
            .set(CpuFlags::NEGATIVE, value & 0b10000000 > 0);
        self.register_p
            .set(CpuFlags::OVERFLOW, value & 0b01000000 > 0);
    }

    pub fn bmi(&mut self) {
        self.branch(self.register_p.contains(CpuFlags::NEGATIVE));
    }

    pub fn bne(&mut self) {
        self.branch(!self.register_p.contains(CpuFlags::ZERO));
    }

    pub fn bpl(&mut self) {
        self.branch(!self.register_p.contains(CpuFlags::NEGATIVE));
    }

    // BRK is a simple return in Assembler interpreter function

    pub fn bvc(&mut self) {
        self.branch(!self.register_p.contains(CpuFlags::OVERFLOW));
    }

    pub fn bvs(&mut self) {
        self.branch(self.register_p.contains(CpuFlags::OVERFLOW));
    }

    pub fn clc(&mut self) {
        self.clear_carry_flag();
    }

    pub fn cld(&mut self) {
        self.register_p.remove(CpuFlags::DECIMAL_MODE);
    }

    pub fn cli(&mut self) {
        self.register_p.remove(CpuFlags::INTERRUPT_DISABLE);
    }

    pub fn clv(&mut self) {
        self.register_p.remove(CpuFlags::OVERFLOW);
    }

    pub fn cmp(&mut self, mode: &AddressingMode) {
        self.compare(mode, self.register_a);
    }

    pub fn cpx(&mut self, mode: &AddressingMode) {
        self.compare(mode, self.register_x);
    }

    pub fn cpy(&mut self, mode: &AddressingMode) {
        self.compare(mode, self.register_y);
    }

    pub fn dec(&mut self, mode: &AddressingMode) -> u8 {
        let address = self.get_operand_address(mode);
        let mut value = self.memory_read(address);
        value = value.wrapping_sub(1);
        self.memory_write(address, value);
        self.update_zero_and_negative_flags(value);
        value
    }

    pub fn dex(&mut self) {
        self.register_x = self.register_x.wrapping_sub(1);
        self.update_zero_and_negative_flags(self.register_x);
    }

    pub fn dey(&mut self) {
        self.register_y = self.register_y.wrapping_sub(1);
        self.update_zero_and_negative_flags(self.register_y);
    }

    pub fn eor(&mut self, mode: &AddressingMode) {
        let address = self.get_operand_address(mode);
        let value = self.memory_read(address);
        self.set_register_a(value ^ self.register_a);
    }

    pub fn inc(&mut self, mode: &AddressingMode) -> u8 {
        let address = self.get_operand_address(mode);
        let mut value = self.memory_read(address);
        value = value.wrapping_add(1);
        self.memory_write(address, value);
        self.update_zero_and_negative_flags(value);
        value
    }

    pub fn inx(&mut self) {
        self.register_x = self.register_x.wrapping_add(1);
        self.update_zero_and_negative_flags(self.register_x);
    }

    pub fn iny(&mut self) {
        self.register_y = self.register_y.wrapping_add(1);
        self.update_zero_and_negative_flags(self.register_y);
    }

    pub fn jmp_absolute(&mut self) {
        let memory_address = self.memory_read_u16(self.register_pc);
        self.register_pc = memory_address;
    }

    pub fn jmp_indirect(&mut self) {
        let memory_address = self.memory_read_u16(self.register_pc);

        let indirect_reference = if memory_address & 0x00FF == 0x00FF {
            let low = self.memory_read(memory_address);
            let high = self.memory_read(memory_address & 0xFF00);
            (high as u16) << 8 | (low as u16)
        } else {
            self.memory_read_u16(memory_address)
        };

        self.register_pc = indirect_reference;
    }

    pub fn jsr(&mut self) {
        self.stack_push_u16(self.register_pc + 2 - 1);
        let target_address = self.memory_read_u16(self.register_pc);

        self.register_pc = target_address;
    }

    pub fn lda(&mut self, mode: &AddressingMode) {
<<<<<<< HEAD
        let address = self.get_operand_address(mode);
        let value = self.memory.read(address);
=======
        let address = self.get_operand_address(&mode);
        let value = self.memory_read(address);
>>>>>>> 9e8df008
        self.set_register_a(value);
    }

    pub fn ldx(&mut self, mode: &AddressingMode) {
        let address = self.get_operand_address(mode);
        let value = self.memory_read(address);
        self.register_x = value;
        self.update_zero_and_negative_flags(self.register_x);
    }

    pub fn ldy(&mut self, mode: &AddressingMode) {
        let address = self.get_operand_address(mode);
        let value = self.memory_read(address);
        self.register_y = value;
        self.update_zero_and_negative_flags(self.register_y);
    }

    pub fn lsr_accumulator(&mut self) {
        let mut value = self.register_a;
        if value & 1 == 1 {
            self.set_carry_flag();
        } else {
            self.clear_carry_flag();
        }
        value >>= 1;
        self.set_register_a(value)
    }

    pub fn lsr(&mut self, mode: &AddressingMode) -> u8 {
        let address = self.get_operand_address(mode);
        let mut value = self.memory_read(address);
        if value & 1 == 1 {
            self.set_carry_flag();
        } else {
            self.clear_carry_flag();
        }
<<<<<<< HEAD
        value >>= 1;
        self.memory.write(address, value);
=======
        value = value >> 1;
        self.memory_write(address, value);
>>>>>>> 9e8df008
        self.update_zero_and_negative_flags(value);
        value
    }

    // NOP is a simple {} in Assembler interpret function

    pub fn ora(&mut self, mode: &AddressingMode) {
        let address = self.get_operand_address(mode);
        let value = self.memory_read(address);
        self.set_register_a(value | self.register_a);
    }

    pub fn pha(&mut self) {
        self.stack_push(self.register_a);
    }

    pub fn php(&mut self) {
<<<<<<< HEAD
        //http://wiki.nesdev.com/w/index.php/CPU_status_flag_behavior
        let mut flags = self.register_p;
=======
        //http://wiki.nesdev.com/w/address.php/CPU_status_flag_behavior
        let mut flags = self.register_p.clone();
>>>>>>> 9e8df008
        flags.insert(CpuFlags::BREAK);
        flags.insert(CpuFlags::UNUSED);
        self.stack_push(flags.bits());
    }

    pub fn pla(&mut self) {
        let value = self.stack_pop();
        self.set_register_a(value);
    }

    pub fn plp(&mut self) {
        self.register_p.bits = self.stack_pop();
        self.register_p.remove(CpuFlags::BREAK);
        self.register_p.insert(CpuFlags::UNUSED);
    }

    pub fn rol_accumulator(&mut self) {
        let mut value = self.register_a;
        let old_carry = self.register_p.contains(CpuFlags::CARRY);

        if value >> 7 == 1 {
            self.set_carry_flag();
        } else {
            self.clear_carry_flag();
        }
        value <<= 1;
        if old_carry {
            value |= 1;
        }
        self.set_register_a(value);
    }

    pub fn rol(&mut self, mode: &AddressingMode) -> u8 {
        let address = self.get_operand_address(mode);
        let mut value = self.memory_read(address);
        let old_carry = self.register_p.contains(CpuFlags::CARRY);

        if value >> 7 == 1 {
            self.set_carry_flag();
        } else {
            self.clear_carry_flag();
        }
        value <<= 1;
        if old_carry {
            value |= 1;
        }
        self.memory_write(address, value);
        self.update_negative_flags(value);
        value
    }

    pub fn ror_accumulator(&mut self) {
        let mut value = self.register_a;
        let old_carry = self.register_p.contains(CpuFlags::CARRY);

        if value & 1 == 1 {
            self.set_carry_flag();
        } else {
            self.clear_carry_flag();
        }
        value >>= 1;
        if old_carry {
            value |= 0b10000000;
        }
        self.set_register_a(value);
    }

    pub fn ror(&mut self, mode: &AddressingMode) -> u8 {
        let address = self.get_operand_address(mode);
        let mut value = self.memory_read(address);
        let old_carry = self.register_p.contains(CpuFlags::CARRY);

        if value & 1 == 1 {
            self.set_carry_flag();
        } else {
            self.clear_carry_flag();
        }
        value >>= 1;
        if old_carry {
            value |= 0b10000000;
        }
        self.memory_write(address, value);
        self.update_negative_flags(value);
        value
    }

    pub fn rti(&mut self) {
        self.register_p.bits = self.stack_pop();
        self.register_p.remove(CpuFlags::BREAK);
        self.register_p.insert(CpuFlags::UNUSED);

        self.register_pc = self.stack_pop_u16();
    }

    pub fn rts(&mut self) {
        self.register_pc = self.stack_pop_u16() + 1;
    }

    pub fn sbc(&mut self, mode: &AddressingMode) {
<<<<<<< HEAD
        let address = self.get_operand_address(mode);
        let value = self.memory.read(address);
=======
        let address = self.get_operand_address(&mode);
        let value = self.memory_read(address);
>>>>>>> 9e8df008
        self.add_to_register_a(((value as i8).wrapping_neg().wrapping_sub(1)) as u8);
    }

    pub fn sec(&mut self) {
        self.set_carry_flag();
    }

    pub fn sed(&mut self) {
        self.register_p.insert(CpuFlags::DECIMAL_MODE);
    }

    pub fn sei(&mut self) {
        self.register_p.insert(CpuFlags::INTERRUPT_DISABLE);
    }

    pub fn sta(&mut self, mode: &AddressingMode) {
        let address = self.get_operand_address(mode);
        self.memory_write(address, self.register_a);
    }

    pub fn stx(&mut self, mode: &AddressingMode) {
        let address = self.get_operand_address(mode);
        self.memory_write(address, self.register_x);
    }

    pub fn sty(&mut self, mode: &AddressingMode) {
        let address = self.get_operand_address(mode);
        self.memory_write(address, self.register_y);
    }

    pub fn tax(&mut self) {
        self.register_x = self.register_a;
        self.update_zero_and_negative_flags(self.register_x);
    }

    pub fn tay(&mut self) {
        self.register_y = self.register_a;
        self.update_zero_and_negative_flags(self.register_y);
    }

    pub fn tsx(&mut self) {
        self.register_x = self.register_sp;
        self.update_zero_and_negative_flags(self.register_x);
    }

    pub fn txa(&mut self) {
        self.register_a = self.register_x;
        self.update_zero_and_negative_flags(self.register_a);
    }

    pub fn txs(&mut self) {
        self.register_sp = self.register_x;
    }

    pub fn tya(&mut self) {
        self.register_a = self.register_y;
        self.update_zero_and_negative_flags(self.register_a);
    }
}<|MERGE_RESOLUTION|>--- conflicted
+++ resolved
@@ -1,8 +1,4 @@
-<<<<<<< HEAD
-use crate::{assembly::Assembler, opcodes::OpCode};
-=======
 use crate::{opcodes::OpCode, assembly::Assembler, bus::BUS};
->>>>>>> 9e8df008
 use bitflags::bitflags;
 
 bitflags! {
@@ -47,44 +43,6 @@
     NoneAddressing,
 }
 
-<<<<<<< HEAD
-pub struct Memory {
-    pub content: [u8; 0xFFFF],
-}
-
-impl Memory {
-    pub fn new() -> Self {
-        Self {
-            content: [0; 0xFFFF],
-        }
-    }
-
-    pub fn read(&self, address: u16) -> u8 {
-        self.content[address as usize]
-    }
-
-    pub fn write(&mut self, address: u16, value: u8) {
-        self.content[address as usize] = value;
-    }
-
-    pub fn read_u16(&self, index: u16) -> u16 {
-        let low = self.read(index) as u16;
-        let high = self.read(index + 1) as u16;
-
-        (high << 8) | (low as u16)
-    }
-
-    pub fn write_u16(&mut self, index: u16, value: u16) {
-        let high = (value >> 8) as u8;
-        let low = (value & 0xff) as u8;
-
-        self.write(index, low);
-        self.write(index + 1, high);
-    }
-}
-
-=======
->>>>>>> 9e8df008
 pub struct CPU {
     pub register_a: u8,
     pub register_x: u8,
@@ -92,11 +50,7 @@
     pub register_p: CpuFlags,
     pub register_pc: u16,
     pub register_sp: u8,
-<<<<<<< HEAD
-    pub memory: Memory,
-=======
     bus: BUS
->>>>>>> 9e8df008
 }
 
 impl CPU {
@@ -223,12 +177,7 @@
     }
 
     pub fn stack_push(&mut self, value: u8) {
-<<<<<<< HEAD
-        self.memory
-            .write((STACK as u16) + self.register_sp as u16, value);
-=======
         self.memory_write((STACK as u16) + self.register_sp as u16, value);
->>>>>>> 9e8df008
         self.register_sp = self.register_sp.wrapping_sub(1)
     }
 
@@ -260,16 +209,11 @@
 
     pub fn branch(&mut self, condition: bool) {
         if condition {
-<<<<<<< HEAD
-            let jump: i8 = self.memory.read(self.register_pc) as i8;
-            let jump_addr = self.register_pc.wrapping_add(1).wrapping_add(jump as u16);
-=======
             let jump: i8 = self.memory_read(self.register_pc) as i8;
             let jump_addr = self
                 .register_pc
                 .wrapping_add(1)
                 .wrapping_add(jump as u16);
->>>>>>> 9e8df008
 
             self.register_pc = jump_addr;
         }
@@ -314,27 +258,6 @@
             AddressingMode::Absolute => self.memory_read_u16(self.register_pc),
 
             AddressingMode::ZeroPageX => {
-<<<<<<< HEAD
-                let index = self.memory.read(self.register_pc);
-
-                index.wrapping_add(self.register_x) as u16
-            }
-            AddressingMode::ZeroPageY => {
-                let index = self.memory.read(self.register_pc);
-
-                index.wrapping_add(self.register_y) as u16
-            }
-
-            AddressingMode::AbsoluteX => {
-                let base = self.memory.read_u16(self.register_pc);
-
-                base.wrapping_add(self.register_x as u16)
-            }
-            AddressingMode::AbsoluteY => {
-                let base = self.memory.read_u16(self.register_pc);
-
-                base.wrapping_add(self.register_y as u16)
-=======
                 let address = self.memory_read(self.register_pc);
                 let address = address.wrapping_add(self.register_x) as u16;
                 address
@@ -354,7 +277,6 @@
                 let base = self.memory_read_u16(self.register_pc);
                 let address = base.wrapping_add(self.register_y as u16);
                 address
->>>>>>> 9e8df008
             }
 
             AddressingMode::IndirectX => {
@@ -412,13 +334,8 @@
         } else {
             self.clear_carry_flag();
         }
-<<<<<<< HEAD
-        value <<= 1;
-        self.memory.write(address, value);
-=======
         value = value << 1;
         self.memory_write(address, value);
->>>>>>> 9e8df008
         self.update_zero_and_negative_flags(value);
         value
     }
@@ -572,13 +489,8 @@
     }
 
     pub fn lda(&mut self, mode: &AddressingMode) {
-<<<<<<< HEAD
-        let address = self.get_operand_address(mode);
-        let value = self.memory.read(address);
-=======
         let address = self.get_operand_address(&mode);
         let value = self.memory_read(address);
->>>>>>> 9e8df008
         self.set_register_a(value);
     }
 
@@ -615,13 +527,8 @@
         } else {
             self.clear_carry_flag();
         }
-<<<<<<< HEAD
-        value >>= 1;
-        self.memory.write(address, value);
-=======
         value = value >> 1;
         self.memory_write(address, value);
->>>>>>> 9e8df008
         self.update_zero_and_negative_flags(value);
         value
     }
@@ -639,13 +546,8 @@
     }
 
     pub fn php(&mut self) {
-<<<<<<< HEAD
-        //http://wiki.nesdev.com/w/index.php/CPU_status_flag_behavior
-        let mut flags = self.register_p;
-=======
         //http://wiki.nesdev.com/w/address.php/CPU_status_flag_behavior
         let mut flags = self.register_p.clone();
->>>>>>> 9e8df008
         flags.insert(CpuFlags::BREAK);
         flags.insert(CpuFlags::UNUSED);
         self.stack_push(flags.bits());
@@ -745,13 +647,8 @@
     }
 
     pub fn sbc(&mut self, mode: &AddressingMode) {
-<<<<<<< HEAD
-        let address = self.get_operand_address(mode);
-        let value = self.memory.read(address);
-=======
         let address = self.get_operand_address(&mode);
         let value = self.memory_read(address);
->>>>>>> 9e8df008
         self.add_to_register_a(((value as i8).wrapping_neg().wrapping_sub(1)) as u8);
     }
 
